"""
    sphinxcontrib.openapi
    ---------------------

    The OpenAPI spec renderer for Sphinx. It's a new way to document your
    RESTful API. Based on ``sphinxcontrib-httpdomain``.

    :copyright: (c) 2016, Ihor Kalnytskyi.
    :license: BSD, see LICENSE for details.
"""

from __future__ import unicode_literals

import io
import itertools
import collections

import yaml
import jsonschema

from docutils import nodes
from docutils.parsers.rst import Directive, directives
from docutils.statemachine import ViewList

from sphinx.util.nodes import nested_parse_with_titles


# Dictionaries do not guarantee to preserve the keys order so when we load
# JSON or YAML - we may loose the order. In most cases it's not important
# because we're interested in data. However, in case of OpenAPI spec it'd
# be really nice to preserve them since, for example, endpoints may be
# grouped logically and that improved readability.
class _YamlOrderedLoader(yaml.SafeLoader):
    pass


_YamlOrderedLoader.add_constructor(
    yaml.resolver.BaseResolver.DEFAULT_MAPPING_TAG,
    lambda loader, node: collections.OrderedDict(loader.construct_pairs(node))
)


def _resolve_refs(uri, spec):
    """Resolve JSON references in a given dictionary.

    OpenAPI spec may contain JSON references to its nodes or external
    sources, so any attempt to rely that there's some expected attribute
    in the spec may fail. So we need to resolve JSON references before
    we use it (i.e. replace with referenced object). For details see:

        https://tools.ietf.org/html/draft-pbryan-zyp-json-ref-02

    The input spec is modified in-place despite being returned from
    the function.
    """
    resolver = jsonschema.RefResolver(uri, spec)

    def _do_resolve(node):
        if isinstance(node, collections.Mapping) and '$ref' in node:
            with resolver.resolving(node['$ref']) as resolved:
                return resolved
        elif isinstance(node, collections.Mapping):
            for k, v in node.items():
                node[k] = _do_resolve(v)
        elif isinstance(node, (list, tuple)):
            for i in range(len(node)):
                node[i] = _do_resolve(node[i])
        return node

    return _do_resolve(spec)


def _httpresource(endpoint, method, properties):
    parameters = properties.get('parameters', [])
    responses = properties['responses']
    indent = '   '

    yield '.. http:{0}:: {1}'.format(method, endpoint)
    yield '   :synopsis: {0}'.format(properties.get('summary', 'null'))
    yield ''

    if 'summary' in properties:
        for line in properties['summary'].splitlines():
            yield '{indent}**{line}**'.format(**locals())
        yield ''

    if 'description' in properties:
        for line in properties['description'].splitlines():
            yield '{indent}{line}'.format(**locals())
        yield ''

    # print request's route params
    for param in filter(lambda p: p['in'] == 'path', parameters):
        req = param_is_required(param.get("required"))
        yield indent + ':param {type} {name} {req}:'.format(**param, req=req)
        for line in param.get('description', '').splitlines():
            yield '{indent}{indent}{line}'.format(**locals())

    # print request's query params
    for param in filter(lambda p: p['in'] == 'query', parameters):
        req = param_is_required(param.get("required"))
        yield indent + ':query {type} {name}:'.format(**param, req=req)
        for line in param.get('description', '').splitlines():
            yield '{indent}{indent}{line}'.format(**locals())

    # print response status codes
    for status, response in responses.items():
        yield '{indent}:status {status}:'.format(**locals())
        for line in response['description'].splitlines():
            yield '{indent}{indent}{line}'.format(**locals())

    # print request header params
    for param in filter(lambda p: p['in'] == 'header', parameters):
        yield indent + ':reqheader {name}:'.format(**param)
        for line in param.get('description', '').splitlines():
            yield '{indent}{indent}{line}'.format(**locals())

    # print response headers
    for status, response in responses.items():
        for headername, header in response.get('headers', {}).items():
            yield indent + ':resheader {name}:'.format(name=headername)
            for line in header['description'].splitlines():
                yield '{indent}{indent}{line}'.format(**locals())

    # print request header params
    for param in filter(lambda p: p['in'] == 'body', parameters):
        yield indent + '{indent}:body:'.format(**param, **locals())
        for line in param.get('description', '').splitlines():
            yield '{indent}{indent}{line}'.format(**locals())
<<<<<<< HEAD
        for _property, value in param.get("schema").get("properties"):
            yield indent*2 + ':property {name} {type}:'.format(type=value.get("type"), name=_property)
=======
        for _property in param.get("schema").get("properties"):
            yield indent*2 + ':property {name} {type}:'.format(**_property, name=_property)
>>>>>>> 9270714e

    yield ''


def param_is_required(required):
    if required:
        result = "``*``"
    else:
        result = ''
    return result


def _normalize_spec(spec, **options):
    # OpenAPI spec may contain JSON references, so we need resolve them
    # before we access the actual values trying to build an httpdomain
    # markup. Since JSON references may be relative, it's crucial to
    # pass a document URI in order to properly resolve them.
    spec = _resolve_refs(options.get('uri', ''), spec)

    # OpenAPI spec may contain common endpoint's parameters top-level.
    # In order to do not place if-s around the code to handle special
    # cases, let's normalize the spec and push common parameters inside
    # endpoints definitions.
    for endpoint in spec['paths'].values():
        parameters = endpoint.pop('parameters', [])
        for method in endpoint.values():
            method.setdefault('parameters', [])
            method['parameters'].extend(parameters)


def openapi2httpdomain(spec, **options):
    generators = []

    # OpenAPI spec may contain JSON references, common properties, etc.
    # Trying to render the spec "As Is" will require to put multiple
    # if-s around the code. In order to simplify flow, let's make the
    # spec to have only one (expected) schema, i.e. normalize it.
    _normalize_spec(spec, **options)

    # If 'paths' are passed we've got to ensure they exist within an OpenAPI
    # spec; otherwise raise error and ask user to fix that.
    if 'paths' in options:
        if not set(options['paths']).issubset(spec['paths']):
            raise ValueError(
                'One or more paths are not defined in the spec: %s.' % (
                    ', '.join(set(options['paths']) - set(spec['paths'])),
                )
            )

    for endpoint in options.get('paths', spec['paths']):
        for method, properties in spec['paths'][endpoint].items():
            generators.append(_httpresource(endpoint, method, properties))

    return iter(itertools.chain(*generators))


class OpenApi(Directive):

    required_arguments = 1                  # path to openapi spec
    final_argument_whitespace = True        # path may contain whitespaces
    option_spec = {
        'encoding': directives.encoding,    # useful for non-ascii cases :)
        'paths': lambda s: s.split(),       # endpoints to be rendered
    }

    def run(self):
        env = self.state.document.settings.env
        relpath, abspath = env.relfn2path(directives.path(self.arguments[0]))

        # Add OpenAPI spec as a dependency to the current document. That means
        # the document will be rebuilt if the spec is changed.
        env.note_dependency(relpath)

        # Read the spec using encoding passed to the directive or fallback to
        # the one specified in Sphinx's config.
        encoding = self.options.get('encoding', env.config.source_encoding)
        with io.open(abspath, 'rt', encoding=encoding) as stream:
            spec = yaml.load(stream, _YamlOrderedLoader)

        # URI parameter is crucial for resolving relative references. So
        # we need to set this option properly as it's used later down the
        # stack.
        self.options.setdefault('uri', 'file://%s' % abspath)

        # reStructuredText DOM manipulation is pretty tricky task. It requires
        # passing dozen arguments which is not easy without well-documented
        # internals. So the idea here is to represent OpenAPI spec as
        # reStructuredText in-memory text and parse it in order to produce a
        # real DOM.
        viewlist = ViewList()
        for line in openapi2httpdomain(spec, **self.options):
            viewlist.append(line, '<openapi>')

        # Parse reStructuredText contained in `viewlist` and return produced
        # DOM nodes.
        node = nodes.section()
        node.document = self.state.document
        nested_parse_with_titles(self.state, viewlist, node)
        return node.children


def setup(app):
    app.setup_extension('sphinxcontrib.httpdomain')
    app.add_directive('openapi', OpenApi)<|MERGE_RESOLUTION|>--- conflicted
+++ resolved
@@ -127,13 +127,8 @@
         yield indent + '{indent}:body:'.format(**param, **locals())
         for line in param.get('description', '').splitlines():
             yield '{indent}{indent}{line}'.format(**locals())
-<<<<<<< HEAD
-        for _property, value in param.get("schema").get("properties"):
+        for _property, value in param.get("schema", {}).get("properties").item():
             yield indent*2 + ':property {name} {type}:'.format(type=value.get("type"), name=_property)
-=======
-        for _property in param.get("schema").get("properties"):
-            yield indent*2 + ':property {name} {type}:'.format(**_property, name=_property)
->>>>>>> 9270714e
 
     yield ''
 
