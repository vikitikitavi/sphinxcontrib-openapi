"""
    sphinxcontrib.openapi
    ---------------------

    The OpenAPI spec renderer for Sphinx. It's a new way to document your
    RESTful API. Based on ``sphinxcontrib-httpdomain``.

    :copyright: (c) 2016, Ihor Kalnytskyi.
    :license: BSD, see LICENSE for details.
"""

from __future__ import unicode_literals

import io
import itertools
import collections

import yaml
import jsonschema

from docutils import nodes
from docutils.parsers.rst import Directive, directives
from docutils.statemachine import ViewList

from sphinx.util.nodes import nested_parse_with_titles


# Dictionaries do not guarantee to preserve the keys order so when we load
# JSON or YAML - we may loose the order. In most cases it's not important
# because we're interested in data. However, in case of OpenAPI spec it'd
# be really nice to preserve them since, for example, endpoints may be
# grouped logically and that improved readability.
class _YamlOrderedLoader(yaml.SafeLoader):
    pass


_YamlOrderedLoader.add_constructor(
    yaml.resolver.BaseResolver.DEFAULT_MAPPING_TAG,
    lambda loader, node: collections.OrderedDict(loader.construct_pairs(node))
)


def _resolve_refs(uri, spec):
    """Resolve JSON references in a given dictionary.

    OpenAPI spec may contain JSON references to its nodes or external
    sources, so any attempt to rely that there's some expected attribute
    in the spec may fail. So we need to resolve JSON references before
    we use it (i.e. replace with referenced object). For details see:

        https://tools.ietf.org/html/draft-pbryan-zyp-json-ref-02

    The input spec is modified in-place despite being returned from
    the function.
    """
    resolver = jsonschema.RefResolver(uri, spec)

    def _do_resolve(node):
        if isinstance(node, collections.Mapping) and '$ref' in node:
            with resolver.resolving(node['$ref']) as resolved:
                return resolved
        elif isinstance(node, collections.Mapping):
            for k, v in node.items():
                node[k] = _do_resolve(v)
        elif isinstance(node, (list, tuple)):
            for i in range(len(node)):
                node[i] = _do_resolve(node[i])
        return node

    return _do_resolve(spec)


def _httpresource(endpoint, method, properties):
    parameters = properties.get('parameters', [])
    responses = properties['responses']
    indent = '   '

    yield '.. http:{0}:: {1}'.format(method, endpoint)
    yield '   :synopsis: {0}'.format(properties.get('summary', 'null'))
    yield ''

    if 'summary' in properties:
        for line in properties['summary'].splitlines():
            yield '{indent}**{line}**'.format(**locals())
        yield ''

    if 'description' in properties:
        for line in properties['description'].splitlines():
            yield '{indent}{line}'.format(**locals())
        yield ''

    # print request's route params
    for param in filter(lambda p: p['in'] == 'path', parameters):
        req = param_is_required(param.get("required"))
        yield indent + ':param {type} {name} {req}:'.format(**param, req=req)
        for line in param.get('description', '').splitlines():
            yield '{indent}{indent}{line}'.format(**locals())

    # print request's query params
    for param in filter(lambda p: p['in'] == 'query', parameters):
        req = param_is_required(param.get("required"))
        yield indent + ':query {type} {name}:'.format(**param, req=req)
        for line in param.get('description', '').splitlines():
            yield '{indent}{indent}{line}'.format(**locals())

    # print response status codes
    for status, response in responses.items():
        yield '{indent}:status {status}:'.format(**locals())
        for line in response['description'].splitlines():
            yield '{indent}{indent}{line}'.format(**locals())

    # print request header params
    for param in filter(lambda p: p['in'] == 'header', parameters):
        yield indent + ':reqheader {name}:'.format(**param)
        for line in param.get('description', '').splitlines():
            yield '{indent}{indent}{line}'.format(**locals())

    # print response headers
    for status, response in responses.items():
        for headername, header in response.get('headers', {}).items():
            yield indent + ':resheader {name}:'.format(name=headername)
            for line in header['description'].splitlines():
                yield '{indent}{indent}{line}'.format(**locals())

    # print request header params
    for param in filter(lambda p: p['in'] == 'body', parameters):
<<<<<<< HEAD
        yield indent + '{indent}:body:'.format(**param, **locals())
        for line in param.get('description', '').splitlines():
            yield '{indent}{indent}{line}'.format(**locals(), **locals())
=======
        yield indent + '{indent}:body:'.format(**param)
        for line in param.get('description', '').splitlines():
            yield '{indent}{indent}{line}'.format(**locals())
>>>>>>> 825de218
        for _property in param.get("schema").get("properties"):
            yield '{indent}{indent}:property {name} {type}:'.format(**_property, name=_property)

    yield ''


def param_is_required(required):
    if required:
        result = "``*``"
    else:
        result = ''
    return result


def _normalize_spec(spec, **options):
    # OpenAPI spec may contain JSON references, so we need resolve them
    # before we access the actual values trying to build an httpdomain
    # markup. Since JSON references may be relative, it's crucial to
    # pass a document URI in order to properly resolve them.
    spec = _resolve_refs(options.get('uri', ''), spec)

    # OpenAPI spec may contain common endpoint's parameters top-level.
    # In order to do not place if-s around the code to handle special
    # cases, let's normalize the spec and push common parameters inside
    # endpoints definitions.
    for endpoint in spec['paths'].values():
        parameters = endpoint.pop('parameters', [])
        for method in endpoint.values():
            method.setdefault('parameters', [])
            method['parameters'].extend(parameters)


def openapi2httpdomain(spec, **options):
    generators = []

    # OpenAPI spec may contain JSON references, common properties, etc.
    # Trying to render the spec "As Is" will require to put multiple
    # if-s around the code. In order to simplify flow, let's make the
    # spec to have only one (expected) schema, i.e. normalize it.
    _normalize_spec(spec, **options)

    # If 'paths' are passed we've got to ensure they exist within an OpenAPI
    # spec; otherwise raise error and ask user to fix that.
    if 'paths' in options:
        if not set(options['paths']).issubset(spec['paths']):
            raise ValueError(
                'One or more paths are not defined in the spec: %s.' % (
                    ', '.join(set(options['paths']) - set(spec['paths'])),
                )
            )

    for endpoint in options.get('paths', spec['paths']):
        for method, properties in spec['paths'][endpoint].items():
            generators.append(_httpresource(endpoint, method, properties))

    return iter(itertools.chain(*generators))


class OpenApi(Directive):

    required_arguments = 1                  # path to openapi spec
    final_argument_whitespace = True        # path may contain whitespaces
    option_spec = {
        'encoding': directives.encoding,    # useful for non-ascii cases :)
        'paths': lambda s: s.split(),       # endpoints to be rendered
    }

    def run(self):
        env = self.state.document.settings.env
        relpath, abspath = env.relfn2path(directives.path(self.arguments[0]))

        # Add OpenAPI spec as a dependency to the current document. That means
        # the document will be rebuilt if the spec is changed.
        env.note_dependency(relpath)

        # Read the spec using encoding passed to the directive or fallback to
        # the one specified in Sphinx's config.
        encoding = self.options.get('encoding', env.config.source_encoding)
        with io.open(abspath, 'rt', encoding=encoding) as stream:
            spec = yaml.load(stream, _YamlOrderedLoader)

        # URI parameter is crucial for resolving relative references. So
        # we need to set this option properly as it's used later down the
        # stack.
        self.options.setdefault('uri', 'file://%s' % abspath)

        # reStructuredText DOM manipulation is pretty tricky task. It requires
        # passing dozen arguments which is not easy without well-documented
        # internals. So the idea here is to represent OpenAPI spec as
        # reStructuredText in-memory text and parse it in order to produce a
        # real DOM.
        viewlist = ViewList()
        for line in openapi2httpdomain(spec, **self.options):
            viewlist.append(line, '<openapi>')

        # Parse reStructuredText contained in `viewlist` and return produced
        # DOM nodes.
        node = nodes.section()
        node.document = self.state.document
        nested_parse_with_titles(self.state, viewlist, node)
        return node.children


def setup(app):
    app.setup_extension('sphinxcontrib.httpdomain')
    app.add_directive('openapi', OpenApi)<|MERGE_RESOLUTION|>--- conflicted
+++ resolved
@@ -124,17 +124,11 @@
 
     # print request header params
     for param in filter(lambda p: p['in'] == 'body', parameters):
-<<<<<<< HEAD
         yield indent + '{indent}:body:'.format(**param, **locals())
         for line in param.get('description', '').splitlines():
-            yield '{indent}{indent}{line}'.format(**locals(), **locals())
-=======
-        yield indent + '{indent}:body:'.format(**param)
-        for line in param.get('description', '').splitlines():
-            yield '{indent}{indent}{line}'.format(**locals())
->>>>>>> 825de218
+            yield '{indent}{indent}{line}'.format(**locals())
         for _property in param.get("schema").get("properties"):
-            yield '{indent}{indent}:property {name} {type}:'.format(**_property, name=_property)
+            yield '{indent}{indent}:property {name} {type}:'.format(**_property, name=_property, **locals())
 
     yield ''
 
