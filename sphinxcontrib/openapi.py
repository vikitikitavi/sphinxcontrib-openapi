--- conflicted
+++ resolved
@@ -124,19 +124,11 @@
 
     # print request header params
     for param in filter(lambda p: p['in'] == 'body', parameters):
-<<<<<<< HEAD
         yield indent + ':Body:'.format(**param, **locals())
         for line in param.get('description', '').splitlines():
             yield '{indent}{indent}{line}'.format(**locals())
         for _property, value in param.get("schema", {}).get("properties").items():
-            yield indent*2 + ':{name} ({type}):'.format(type=value.get("type"), name=_property)
-=======
-        yield indent + 'Body:'.format(**param, **locals())
-        for line in param.get('description', '').splitlines():
-            yield '{indent}{indent}{line}'.format(**locals())
-        for _property, value in param.get("schema", {}).get("properties").items():
-            yield indent*3 + '{name} ({type})'.format(type=value.get("type"), name=_property)
->>>>>>> 6c09ee4c
+            yield indent*2 + '* **{name}** ({type})'.format(type=value.get("type"), name=_property)
 
     yield ''
 
